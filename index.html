--- conflicted
+++ resolved
@@ -292,6 +292,14 @@
 
                     i = Math.max(0, i)
                     j = Math.max(0, j)
+                  
+
+                    if (total_weight > 0) {
+                      w00 /= total_weight 
+                      w10 /= total_weight 
+                      w01 /= total_weight 
+                      w11 /= total_weight
+                    }
 
 
                     // I THINK THE WEIGHTS FOR OUTSIDE THE DOMAIN SHOULD BE SET TO 1 FOR DENSITY
@@ -308,33 +316,6 @@
                     j = Math.max(Math.min(Math.floor(y), type[0].length - 1), 0)
 
                     type[i][j] = 1
-
-<<<<<<< HEAD
-=======
-                        total_weight = w00 + w10 + w01 + w11
-
-                        if (total_weight > 0) {
-                            w00 /= total_weight 
-                            w10 /= total_weight 
-                            w01 /= total_weight 
-                            w11 /= total_weight
-                        }
-                        
-                        if (w00) {
-                            density[i][j] += w00 
-                        }
-                        if (w10) {
-                            density[i + 1][j] += w10
-                        }
-                        if (w01) {
-                            density[i][j + 1] += w01 
-                        }
-                        if (w11) {
-                            density[i + 1][j + 1] += w11
-                        }
-                    })
->>>>>>> 2e1ff8b4
-                })
 
                 for (let ux = 0; ux < velocity_u.length; ux++) {
                     for (let uy = 0; uy < velocity_u[0].length; uy++) {
